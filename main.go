--- conflicted
+++ resolved
@@ -20,14 +20,8 @@
 	"context"
 	"flag"
 	"os"
-<<<<<<< HEAD
-
-	etcdbp "github.com/mrajashree/etcdadm-bootstrap-provider/api/v1alpha4"
-	clusterv1 "sigs.k8s.io/cluster-api/api/v1alpha4"
-=======
 	"os/signal"
 	"syscall"
->>>>>>> aaf13cdb
 
 	etcdbp "github.com/mrajashree/etcdadm-bootstrap-provider/api/v1beta1"
 	"k8s.io/apimachinery/pkg/runtime"
@@ -87,15 +81,6 @@
 	}
 
 	// Setup the context that's going to be used in controllers and for the manager.
-<<<<<<< HEAD
-	ctx := ctrl.SetupSignalHandler()
-	if err = (&controllers.EtcdadmClusterReconciler{
-		Client: mgr.GetClient(),
-		Log:    ctrl.Log.WithName("controllers").WithName("EtcdadmCluster"),
-		Scheme: mgr.GetScheme(),
-	}).SetupWithManager(ctx, mgr); err != nil {
-		setupLog.Error(err, "unable to create controller", "controller", "EtcdadmCluster")
-=======
 	ctx, stopCh := setupSignalHandler()
 	etcdadmReconciler := &controllers.EtcdadmClusterReconciler{
 		Client: mgr.GetClient(),
@@ -108,7 +93,6 @@
 	}
 	if err = (&etcdclusterv1beta1.EtcdadmCluster{}).SetupWebhookWithManager(mgr); err != nil {
 		setupLog.Error(err, "unable to create webhook", "webhook", "EtcdadmCluster")
->>>>>>> aaf13cdb
 		os.Exit(1)
 	}
 	// +kubebuilder:scaffold:builder
